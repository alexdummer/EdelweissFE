# -*- coding: utf-8 -*-
"""
Created on Thu May 21 14:23:14 2015

@author: c8441141
"""
from distutils.core import setup, Extension
from Cython.Build import cythonize
from os.path import expanduser, join
import numpy 

directives = {'boundscheck':    False,
              'wraparound':     False,
              'nonecheck' :     False}

gccFlags = ["-std=c++11", "-w", "-g3"] 
msvcFlags = []

compFlags = gccFlags

"""
Definition of libraries, library dirs and additional aux. libraries
"""

# 1) rootDirectory where the libraries are located
rootDirectory = expanduser("~/constitutiveModelling")

# 2) cython extension modules for elements
<<<<<<< HEAD
cythonElements = {  'uelCPE4' :         ['bftMechanics'],
                    'uelCPE4R':         ['bftMechanics'],
                    'uelCPS4':          ['bftMechanics'], 
                    'uelCPS4NonLocal':  ['bftMechanics'],
                                        
                    # 'uelCPE8RNonLocal': ['bftMechanics'], 
                    # 'uelCPS8R':         ['bftMechanics'], 
                    # 'uelCPS8RNonLocal': ['bftMechanics'], 
                    # 'uelCPS8NonLocal':  ['bftMechanics'], 
                    }

# 3) cython extension module for umat material library
umats = [
        # "linearElastic",
#         "Meschke",
         "ModLeon",
         "ModLeonNonLocal",
#         "ModLeonPlaneStress",
#         "ModLeonPlaneStressWrapped",
#         "ModLeonAdaptive",
#         "ModLeonAnalytical",
#         "ModLeonSemiExplicit",
#         "ModLeonSemiExplicitAdaptive",
#         "ShotLeon",
#         "SchaedlichSchweiger",
#         "Schuetz",
#         "linearElasticSolidificationCreep",
#         "Unteregger",
        ]
umatAuxLibs = ['bftMechanics',]
=======
bftUserLibraryElements = [  'uelCPE4',
                            'uelCPE4R',
                            'uelCPS4',
                            'uelCPS4NonLocal',
                            'uelCPE8RNonLocal',
                            'uelCPS8R',
                            'uelCPS8RNonLocal',
                            'uelCPS8NonLocal',
                            ]
>>>>>>> d4665727

"""
Build Extension for the UMAT material library, linked to the bftUserLibrary
"""

extensions = [Extension("*", ["fe/materials/umatlibrary.pyx"],                                    
                                 include_dirs=[numpy.get_include()] + [join(rootDirectory,'bftUserLibrary', "include")], 
                                 library_dirs= [join(rootDirectory,'bftUserLibrary', "lib") ] ,
                                 runtime_library_dirs= [join(rootDirectory,'bftUserLibrary', "lib") ] ,
                                 libraries= ['bftUserLibrary'],
                                 language="c++",
                                 extra_compile_args=compFlags)]

"""
Build Extensions for UEL Libraries, linked to the bftUserLibrary
"""

for el in bftUserLibraryElements:
    
    extensions.append( Extension("*",
                        sources=[join("fe/elements", el.lower(), "element.pyx")],
                        language="c++",
                        extra_compile_args=compFlags,
                        include_dirs=[
                            join(rootDirectory,'bftUserLibrary', "include"), numpy.get_include()],
                         runtime_library_dirs= [join(rootDirectory,'bftUserLibrary', "lib") ] ,
                         libraries= ['bftUserLibrary'],
                        ))
"""
The parallel NISTParallel solver with OpenMP
"""
extensions += [Extension("*",
                sources = ["fe/solvers/nonlinearimplicitstaticparallel.pyx"],
                        include_dirs=[ numpy.get_include()],
                        language='c++',
                        extra_compile_args=['-fopenmp'],
                        extra_link_args=['-fopenmp'],)
                        ]  
    
"""
... And all remaining .pyx files which require no special setup
"""
extensions += [Extension("fe/*/*",
                sources = ["fe/*/*.pyx"],
                        include_dirs=[numpy.get_include()],
                        language='c++',)]
      	
"""
Compile!
"""
setup(ext_modules = cythonize(extensions,
                            compiler_directives=directives))
<|MERGE_RESOLUTION|>--- conflicted
+++ resolved
@@ -1,122 +1,89 @@
-# -*- coding: utf-8 -*-
-"""
-Created on Thu May 21 14:23:14 2015
-
-@author: c8441141
-"""
-from distutils.core import setup, Extension
-from Cython.Build import cythonize
-from os.path import expanduser, join
-import numpy 
-
-directives = {'boundscheck':    False,
-              'wraparound':     False,
-              'nonecheck' :     False}
-
-gccFlags = ["-std=c++11", "-w", "-g3"] 
-msvcFlags = []
-
-compFlags = gccFlags
-
-"""
-Definition of libraries, library dirs and additional aux. libraries
-"""
-
-# 1) rootDirectory where the libraries are located
-rootDirectory = expanduser("~/constitutiveModelling")
-
-# 2) cython extension modules for elements
-<<<<<<< HEAD
-cythonElements = {  'uelCPE4' :         ['bftMechanics'],
-                    'uelCPE4R':         ['bftMechanics'],
-                    'uelCPS4':          ['bftMechanics'], 
-                    'uelCPS4NonLocal':  ['bftMechanics'],
-                                        
-                    # 'uelCPE8RNonLocal': ['bftMechanics'], 
-                    # 'uelCPS8R':         ['bftMechanics'], 
-                    # 'uelCPS8RNonLocal': ['bftMechanics'], 
-                    # 'uelCPS8NonLocal':  ['bftMechanics'], 
-                    }
-
-# 3) cython extension module for umat material library
-umats = [
-        # "linearElastic",
-#         "Meschke",
-         "ModLeon",
-         "ModLeonNonLocal",
-#         "ModLeonPlaneStress",
-#         "ModLeonPlaneStressWrapped",
-#         "ModLeonAdaptive",
-#         "ModLeonAnalytical",
-#         "ModLeonSemiExplicit",
-#         "ModLeonSemiExplicitAdaptive",
-#         "ShotLeon",
-#         "SchaedlichSchweiger",
-#         "Schuetz",
-#         "linearElasticSolidificationCreep",
-#         "Unteregger",
-        ]
-umatAuxLibs = ['bftMechanics',]
-=======
-bftUserLibraryElements = [  'uelCPE4',
-                            'uelCPE4R',
-                            'uelCPS4',
-                            'uelCPS4NonLocal',
-                            'uelCPE8RNonLocal',
-                            'uelCPS8R',
-                            'uelCPS8RNonLocal',
-                            'uelCPS8NonLocal',
-                            ]
->>>>>>> d4665727
-
-"""
-Build Extension for the UMAT material library, linked to the bftUserLibrary
-"""
-
-extensions = [Extension("*", ["fe/materials/umatlibrary.pyx"],                                    
-                                 include_dirs=[numpy.get_include()] + [join(rootDirectory,'bftUserLibrary', "include")], 
-                                 library_dirs= [join(rootDirectory,'bftUserLibrary', "lib") ] ,
-                                 runtime_library_dirs= [join(rootDirectory,'bftUserLibrary', "lib") ] ,
-                                 libraries= ['bftUserLibrary'],
-                                 language="c++",
-                                 extra_compile_args=compFlags)]
-
-"""
-Build Extensions for UEL Libraries, linked to the bftUserLibrary
-"""
-
-for el in bftUserLibraryElements:
-    
-    extensions.append( Extension("*",
-                        sources=[join("fe/elements", el.lower(), "element.pyx")],
-                        language="c++",
-                        extra_compile_args=compFlags,
-                        include_dirs=[
-                            join(rootDirectory,'bftUserLibrary', "include"), numpy.get_include()],
-                         runtime_library_dirs= [join(rootDirectory,'bftUserLibrary', "lib") ] ,
-                         libraries= ['bftUserLibrary'],
-                        ))
-"""
-The parallel NISTParallel solver with OpenMP
-"""
-extensions += [Extension("*",
-                sources = ["fe/solvers/nonlinearimplicitstaticparallel.pyx"],
-                        include_dirs=[ numpy.get_include()],
-                        language='c++',
-                        extra_compile_args=['-fopenmp'],
-                        extra_link_args=['-fopenmp'],)
-                        ]  
-    
-"""
-... And all remaining .pyx files which require no special setup
-"""
-extensions += [Extension("fe/*/*",
-                sources = ["fe/*/*.pyx"],
-                        include_dirs=[numpy.get_include()],
-                        language='c++',)]
-      	
-"""
-Compile!
-"""
-setup(ext_modules = cythonize(extensions,
-                            compiler_directives=directives))
+# -*- coding: utf-8 -*-
+"""
+Created on Thu May 21 14:23:14 2015
+
+@author: c8441141
+"""
+from distutils.core import setup, Extension
+from Cython.Build import cythonize
+from os.path import expanduser, join
+import numpy 
+
+directives = {'boundscheck':    False,
+              'wraparound':     False,
+              'nonecheck' :     False}
+
+gccFlags = ["-std=c++11", "-w", "-g3"] 
+msvcFlags = []
+
+compFlags = gccFlags
+
+"""
+Definition of libraries, library dirs and additional aux. libraries
+"""
+
+# 1) rootDirectory where the libraries are located
+rootDirectory = expanduser("~/constitutiveModelling")
+
+# 2) cython extension modules for elements
+bftUserLibraryElements = [  'uelCPE4',
+                            'uelCPE4R',
+                            'uelCPS4',
+                            'uelCPS4NonLocal',
+                            'uelCPE8RNonLocal',
+                            'uelCPS8R',
+                            'uelCPS8RNonLocal',
+                            'uelCPS8NonLocal',
+                            ]
+
+"""
+Build Extension for the UMAT material library, linked to the bftUserLibrary
+"""
+
+extensions = [Extension("*", ["fe/materials/umatlibrary.pyx"],                                    
+                                 include_dirs=[numpy.get_include()] + [join(rootDirectory,'bftUserLibrary', "include")], 
+                                 library_dirs= [join(rootDirectory,'bftUserLibrary', "lib") ] ,
+                                 runtime_library_dirs= [join(rootDirectory,'bftUserLibrary', "lib") ] ,
+                                 libraries= ['bftUserLibrary'],
+                                 language="c++",
+                                 extra_compile_args=compFlags)]
+
+"""
+Build Extensions for UEL Libraries, linked to the bftUserLibrary
+"""
+
+for el in bftUserLibraryElements:
+    
+    extensions.append( Extension("*",
+                        sources=[join("fe/elements", el.lower(), "element.pyx")],
+                        language="c++",
+                        extra_compile_args=compFlags,
+                        include_dirs=[
+                            join(rootDirectory,'bftUserLibrary', "include"), numpy.get_include()],
+                         runtime_library_dirs= [join(rootDirectory,'bftUserLibrary', "lib") ] ,
+                         libraries= ['bftUserLibrary'],
+                        ))
+"""
+The parallel NISTParallel solver with OpenMP
+"""
+extensions += [Extension("*",
+                sources = ["fe/solvers/nonlinearimplicitstaticparallel.pyx"],
+                        include_dirs=[ numpy.get_include()],
+                        language='c++',
+                        extra_compile_args=['-fopenmp'],
+                        extra_link_args=['-fopenmp'],)
+                        ]  
+    
+"""
+... And all remaining .pyx files which require no special setup
+"""
+extensions += [Extension("fe/*/*",
+                sources = ["fe/*/*.pyx"],
+                        include_dirs=[numpy.get_include()],
+                        language='c++',)]
+      	
+"""
+Compile!
+"""
+setup(ext_modules = cythonize(extensions,
+                            compiler_directives=directives))