stages:
  - linting
  - build and test

linting:
  stage: linting
  image: condaforge/mambaforge:22.9.0-2
  script:
    - mamba install autoflake black isort flake8 cython-lint
    - autoflake --remove-all-unused-imports --check-diff --recursive .
    - isort --check-only --profile black .
    - black --check --line-length 120 .
    - flake8 --ignore=E203,E501 --extend-ignore=W503 --max-line-length=120  .
<<<<<<< HEAD
    - cython-lint --max-line-length=120 .
=======

build and test:
  stage: build and test
  image: mambaorg/micromamba:latest
  script:
    - micromamba install python=3.12
    - micromamba install --file requirements.txt
    - BUILD_WITH_MARMOT=0 pip install .
    - run_tests_edelweissfe testfiles/
>>>>>>> 558238e1
<|MERGE_RESOLUTION|>--- conflicted
+++ resolved
@@ -11,9 +11,7 @@
     - isort --check-only --profile black .
     - black --check --line-length 120 .
     - flake8 --ignore=E203,E501 --extend-ignore=W503 --max-line-length=120  .
-<<<<<<< HEAD
     - cython-lint --max-line-length=120 .
-=======
 
 build and test:
   stage: build and test
@@ -22,5 +20,4 @@
     - micromamba install python=3.12
     - micromamba install --file requirements.txt
     - BUILD_WITH_MARMOT=0 pip install .
-    - run_tests_edelweissfe testfiles/
->>>>>>> 558238e1
+    - run_tests_edelweissfe testfiles/