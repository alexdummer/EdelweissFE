#!/usr/bin/env python3
# -*- coding: utf-8 -*-
#  ---------------------------------------------------------------------
#
#  _____    _      _              _         _____ _____
# | ____|__| | ___| |_      _____(_)___ ___|  ___| ____|
# |  _| / _` |/ _ \ \ \ /\ / / _ \ / __/ __| |_  |  _|
# | |__| (_| |  __/ |\ V  V /  __/ \__ \__ \  _| | |___
# |_____\__,_|\___|_| \_/\_/ \___|_|___/___/_|   |_____|
#
#
#  Unit of Strength of Materials and Structural Analysis
#  University of Innsbruck,
#  2017 - today
#
#  Matthias Neuner matthias.neuner@uibk.ac.at
#
#  This file is part of EdelweissFE.
#
#  This library is free software; you can redistribute it and/or
#  modify it under the terms of the GNU Lesser General Public
#  License as published by the Free Software Foundation; either
#  version 2.1 of the License, or (at your option) any later version.
#
#  The full text of the license can be found in the file LICENSE.md at
#  the top level directory of EdelweissFE.
#  ---------------------------------------------------------------------
# Created on Thu Nov  2 13:43:01 2017

# @author: Matthias Neuner
"""
(Parallel) Arc Length Solver, based on the proposed approach in Jirásek/Bažant 2001.
Replaces the NewtonRaphson scheme of the NISTParallel Solver.
"""

from fe.solvers.nonlinearimplicitstaticparallel import NISTParallel

import numpy as np
from fe.utils.exceptions import ReachedMaxIterations, DivergingSolution, ConditionalStop
from fe.utils.math import createModelAccessibleFunction
from fe.numerics.dofmanager import DofVector, VIJSystemMatrix
from fe.stepactions.base.stepactionbase import StepActionBase
from fe.utils.fieldoutput import FieldOutputController
from fe.outputmanagers.base.outputmanagerbase import OutputManagerBase
from fe.models.femodel import FEModel
from fe.timesteppers.timestep import TimeStep


class NISTPArcLength(NISTParallel):
    identification = "NISTPArcLength"

    def __init__(self, jobInfo, journal, **kwargs):
        self.Lambda = 0.0
        self.dLambda = 0.0
        self.arcLengthController = None

        return super().__init__(jobInfo, journal, **kwargs)

    def solveStep(
        self,
        step: dict,
        model: FEModel,
        fieldOutputController: FieldOutputController,
        outputmanagers: dict[str, OutputManagerBase],
    ):
        self.arcLengthController = None
        self.checkConditionalStop = lambda: False

        if "arc length parameter" in model.additionalParameters:
            self.Lambda = model.additionalParameters["arc length parameter"]

<<<<<<< HEAD
        if step.actions["options"]:
            if "NISTArcLength" in step.actions["options"]:
                if "arcLengthController" in step.actions["options"]["NISTArcLength"]:
                    arcLengthControllerType = step.actions["options"]["NISTArcLength"]["arcLengthController"]
                    if arcLengthControllerType == "off":
                        self.arcLengthController = None
                        self.dLambda = None
                    else:
                        self.arcLengthController = step.actions[arcLengthControllerType][arcLengthControllerType]
                        self.dLambda = 0.0

                if "stopCondition" in step.actions["options"]["NISTArcLength"]:
                    stopCondition = step.actions["options"]["NISTArcLength"]["stopCondition"]
                    self.checkConditionalStop = createModelAccessibleFunction(
                        stopCondition, model=model, fieldOutputs=fieldOutputController.fieldOutputs
                    )
=======
        arcLengthControllerOptions = step.actions["options"].get("NISTArcLength")
        if arcLengthControllerOptions:
            arcLengthController = arcLengthControllerOptions.get("arcLengthController")
            if arcLengthController:
                try:
                    self.arcLengthController = step.actions[arcLengthController][arcLengthController]
                    self.dLambda = 0.0
                except KeyError:
                    self.journal.errorMessage(
                        f'Arc length controller "{arcLengthController}" not found in current step or not configured correctly',
                        self.identification,
                    )
                    raise KeyError
            else:
                self.journal.message("No ArcLengthController specified in current step", self.identification)
                self.arcLengthController = None
                self.dLambda = None

            stopCondition = arcLengthControllerOptions.get("stopCondition")
            if stopCondition:
                # self.journal.message("St", self.identification)
                self.checkConditionalStop = createModelAccessibleFunction(
                    stopCondition, model=model, fieldOutputs=fieldOutputController.fieldOutputs
                )
        else:
            self.journal.message("No ArcLengthController specified in current step", self.identification)
            self.arcLengthController = None
            self.dLambda = None
>>>>>>> d05f8c2c

        return super().solveStep(step, model, fieldOutputController, outputmanagers)

    def solveIncrement(
        self,
        U_n: DofVector,
        dU: DofVector,
        P: DofVector,
        K: VIJSystemMatrix,
        stepActions: list,
        model,
        timeStep: TimeStep,
        prevTimeStep: TimeStep,
        extrapolation: str,
        maxIter: int,
        maxGrowingIter: int,
    ) -> tuple[DofVector, DofVector, DofVector, int, dict]:
        """Arc length method scheme to solve for an increment.

        Parameters
        ----------
        U_n
            The old solution vector.
        dU
            The old solution increment.
        P
            The old reaction vector.
        K
            The system matrix to be used.
        elements
            The dictionary containing all elements.
        activeStepActions
            The list of active step actions.
        constraints
            The dictionary containing all elements.
        timeStep
            The current time step.
        prevTimeStep
            The previous time step.
        extrapolation
            The type of extrapolation to be used.
        maxIter
            The maximum number of iterations to be used.
        maxGrowingIter
            The maximum number of growing residuals until the Newton-Raphson is terminated.

        Returns
        -------
        tuple[DofVector,DofVector,DofVector,int,dict]
            A tuple containing
                - the new solution vector
                - the solution increment
                - the new reaction vector
                - the number of required iterations
                - the history of residuals per field
        """

        if self.arcLengthController == None:
            return super().solveIncrement(
                U_n,
                dU,
                P,
                K,
                stepActions,
                model,
                timeStep,
                prevTimeStep,
                extrapolation,
                maxIter,
                maxGrowingIter,
            )

        if timeStep.number > 1 and self.checkConditionalStop():
            raise ConditionalStop

        iterationCounter = 0
        incrementResidualHistory = dict.fromkeys(self.theDofManager.idcsOfFieldsInDofVector, (0.0, 0))

        dirichlets = stepActions["dirichlet"].values()
        nodeForces = stepActions["nodeforces"].values()
        distributedLoads = stepActions["distributedload"].values()
        bodyForces = stepActions["bodyforce"].values()

        for stepActionType in stepActions.values():
            for action in stepActionType.values():
                action.applyAtIncrementStart(model, timeStep)

        R_ = np.tile(self.theDofManager.constructDofVector(), (2, 1)).T  # 2 RHSs
        R_0 = R_[:, 0]
        R_f = R_[:, 1]
        F = self.theDofManager.constructDofVector()  # accumulated Flux vector

        P_0 = self.theDofManager.constructDofVector()
        P_f = self.theDofManager.constructDofVector()
        K_f = self.theDofManager.constructVIJSystemMatrix()
        K_0 = self.theDofManager.constructVIJSystemMatrix()
        U_np = self.theDofManager.constructDofVector()
        ddU = None

        Lambda = self.Lambda
        dLambda = self.dLambda
        ddLambda = 0.0

        dU, isExtrapolatedIncrement, dLambda = self.extrapolateLastIncrement(
            extrapolation, timeStep, dU, dirichlets, prevTimeStep, model, dLambda
        )

        # referenceIncrement = incNumber, 1.0, 1.0, 0.0, 0.0, 0.0
        # zeroIncrement = incNumber, 0.0, 0.0, 0.0, 0.0, 0.0
        referenceTimeStep = TimeStep(timeStep.number, 1.0, 1.0, 0.0, 0.0, 0.0)
        zeroTimeStep = TimeStep(timeStep.number, 0.0, 0.0, 0.0, 0.0, 0.0)

        while True:
            for geostatic in stepActions["geostatics"]:
                geostatic.apply()

            U_np[:] = U_n
            U_np += dU

            P[:] = K[:] = F[:] = P_0[:] = P_f[:] = K_f[:] = K_0[:] = 0.0

            P, K, F = self.computeElements(model.elements, U_np, dU, P, K, F, timeStep)
            P, K = self.assembleConstraints(model.constraints, U_np, dU, P, K, timeStep)

            P_0, K_0 = self.assembleLoads(
                nodeForces, distributedLoads, bodyForces, U_np, P_0, K_0, zeroTimeStep
            )  # compute 'dead' deadloads, like gravity
            P_f, K_f = self.assembleLoads(
                nodeForces, distributedLoads, bodyForces, U_np, P_f, K_f, referenceTimeStep
            )  # compute 'dead' deadloads, like gravity

            P_f -= P_0  # and subtract the dead part, since we are only interested in the homogeneous linear part
            K_f -= K_0

            # Dead and Reference load ..
            R_0[:] = P_0 + (Lambda + dLambda) * P_f + P
            R_f[:] = P_f

            # add stiffness contribution
            K[:] += K_0
            K[:] += (Lambda + dLambda) * K_f

            # Dirichlets ..
            if isExtrapolatedIncrement and iterationCounter == 0:
                R_0 = self.applyDirichlet(zeroTimeStep, R_0, dirichlets)
            else:
                modifiedTimeStep = TimeStep(timeStep.number, dLambda, Lambda + dLambda, 0.0, 0.0, 0.0)
                R_0 = self.applyDirichlet(modifiedTimeStep, R_0, dirichlets)

            R_f = self.applyDirichlet(referenceTimeStep, R_f, dirichlets)

            if iterationCounter > 0 or isExtrapolatedIncrement:
                converged, nodesWithLargestResidual = self.checkConvergence(
                    R_0, ddU, F, iterationCounter, incrementResidualHistory
                )

                if converged:
                    break

                if self.checkDivergingSolution(incrementResidualHistory, maxGrowingIter):
                    self.printResidualOutlierNodes(nodesWithLargestResidual)
                    raise DivergingSolution("Residual grew {:} times, cutting back".format(maxGrowingIter))

                if iterationCounter == maxIter:
                    self.printResidualOutlierNodes(nodesWithLargestResidual)
                    raise ReachedMaxIterations("Reached max. iterations in current increment, cutting back")

            K_ = self.assembleStiffnessCSR(K)
            K_ = self.applyDirichletK(K_, dirichlets)

            # solve 2 eq. systems at once:
            ddU_ = self.linearSolve(K_, R_)
            # q_0 = K⁻¹ * (  Pext_0  + dLambda * Pext_Ref - PInt  )
            # q_f = K⁻¹ * (  Pext_Ref  )
            ddU_0, ddU_f = ddU_[:, 0], ddU_[:, 1]

            # compute the increment of the load parameter. Method depends on the employed arc length controller
            ddLambda = self.arcLengthController.computeDDLambda(dU, ddU_0, ddU_f, timeStep, self.theDofManager)

            # assemble total solution
            ddU = ddU_0 + ddLambda * ddU_f

            dU += ddU
            dLambda += ddLambda

            iterationCounter += 1

        self.Lambda += dLambda
        self.dLambda = dLambda

        self.arcLengthController.finishIncrement(U_n, dU, dLambda, timeStep, self.theDofManager)
        model.additionalParameters["additionalParameters"] = self.Lambda

        for stepActionType in stepActions.values():
            for action in stepActionType.values():
                action.applyAtIncrementStart(model, timeStep)

        self.journal.message(
            "Current load parameter: lambda={:6.2e}, last increment: dLambda={:6.2e}".format(self.Lambda, self.dLambda),
            self.identification,
            level=1,
        )

        return U_np, dU, P, iterationCounter, incrementResidualHistory

    def extrapolateLastIncrement(
        self,
        extrapolation: str,
        timeStep: TimeStep,
        dU: DofVector,
        dirichlets: list,
        prevTimeStep: TimeStep,
        model: FEModel,
        dLambda: float = None,
    ) -> tuple[DofVector, bool]:
        """Depending on the current setting, extrapolate the solution of the last increment.
        Also accounts for the arc length loading parameter.

        Parameters
        ----------
        extrapolation
            The type of extrapolation.
        timeStep
            The current time increment.
        dU
            The last solution increment.
        dirichlets
            The list of active dirichlet boundary conditions.
        prevTimeStep
            The previous TimeStep

        Returns
        -------
        tuple[DofVector,bool]
            - The extrapolated solution increment.
            - True if an extrapolation was performed.
        """

        # incNumber, incrementSize, stepProgress, dT, stepTime, totalTime = increment

        if dLambda == None:
            # arclength control is inactive
            return super().extrapolateLastIncrement(extrapolation, timeStep, dU, dirichlets, prevTimeStep, model)

        elif extrapolation == "linear" and prevTimeStep and prevTimeStep.stepProgressIncrement:
            dLambda = dLambda * (timeStep.stepProgressIncrement / prevTimeStep.stepProgressIncrement)
            dU, isExtrapolatedIncrement = super().extrapolateLastIncrement(
                extrapolation, timeStep, dU, {}, prevTimeStep, model
            )
        else:
            dLambda = 0.0
            dU[:] = 0.0
            isExtrapolatedIncrement = False

        return dU, isExtrapolatedIncrement, dLambda

    def applyStepActionsAtStepEnd(self, model, stepActions: dict[str, StepActionBase]):
        """Called when all step actions should finish a step.

        For the arc length controlled simulation,
        external loads at the end of a step depend on the arc length parameter.
        Hence, for subsequent steps, the new reference loads depend on this parameter.
        We communicate this to the step actions before the parent solver tells them that the
        step is finished.

        Parameters
        ----------
        U
            The solution vector.
        P
            The reaction vector.
        stepActions
            The list of active step actions.
        """

        if self.arcLengthController != None:
            for stepAction in stepActions["nodeforces"].values():
                stepAction.applyAtStepEnd(model, stepMagnitude=self.Lambda)
            for stepAction in stepActions["distributedload"].values():
                stepAction.applyAtStepEnd(model, stepMagnitude=self.Lambda)
            for stepAction in stepActions["bodeforce"].values():
                stepAction.applyAtStepEnd(model, stepMagnitude=self.Lambda)

        return super().applyStepActionsAtStepEnd(model, stepActions)<|MERGE_RESOLUTION|>--- conflicted
+++ resolved
@@ -69,24 +69,6 @@
         if "arc length parameter" in model.additionalParameters:
             self.Lambda = model.additionalParameters["arc length parameter"]
 
-<<<<<<< HEAD
-        if step.actions["options"]:
-            if "NISTArcLength" in step.actions["options"]:
-                if "arcLengthController" in step.actions["options"]["NISTArcLength"]:
-                    arcLengthControllerType = step.actions["options"]["NISTArcLength"]["arcLengthController"]
-                    if arcLengthControllerType == "off":
-                        self.arcLengthController = None
-                        self.dLambda = None
-                    else:
-                        self.arcLengthController = step.actions[arcLengthControllerType][arcLengthControllerType]
-                        self.dLambda = 0.0
-
-                if "stopCondition" in step.actions["options"]["NISTArcLength"]:
-                    stopCondition = step.actions["options"]["NISTArcLength"]["stopCondition"]
-                    self.checkConditionalStop = createModelAccessibleFunction(
-                        stopCondition, model=model, fieldOutputs=fieldOutputController.fieldOutputs
-                    )
-=======
         arcLengthControllerOptions = step.actions["options"].get("NISTArcLength")
         if arcLengthControllerOptions:
             arcLengthController = arcLengthControllerOptions.get("arcLengthController")
@@ -115,7 +97,6 @@
             self.journal.message("No ArcLengthController specified in current step", self.identification)
             self.arcLengthController = None
             self.dLambda = None
->>>>>>> d05f8c2c
 
         return super().solveStep(step, model, fieldOutputController, outputmanagers)
 
