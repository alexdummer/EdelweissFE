--- conflicted
+++ resolved
@@ -51,11 +51,6 @@
         
         self.numThreads = int(stepOptions['NISTSolver'].get('numThreads', 2))
         self.journal.message('Using {:} threads'.format(self.numThreads), self.identification)
-<<<<<<< HEAD
-        
-=======
-         
->>>>>>> 88d049d5
         return super().solveStep(step, time, stepActions, stepOptions, U, P)
     
     def applyDirichletK(self, K, dirichlets):
