#!/usr/bin/env python3
# -*- coding: utf-8 -*-
"""
Created on Sun Jan  8 20:37:35 2017

@author: matthias
"""
from fe.solvers.nonlinearimplicitstatic import NIST

import numpy as np
from scipy.sparse import coo_matrix
from scipy.sparse.linalg import spsolve
from fe.utils.incrementgenerator import IncrementGenerator
from fe.config.phenomena import flowCorrectionTolerance, effortResidualTolerance
from cython.parallel cimport parallel, threadid, prange
from fe.elements.uelbaseelement.element cimport BaseElement
from libc.stdlib cimport malloc, free
from libcpp.string cimport string
from time import time as getCurrentTime

cdef public bint notificationToMSG(const string cppString):
#    print(cppString.decode('UTF-8'))
    return True
    
cdef public bint warningToMSG(const string cppString):
#    print(cppString.decode('UTF-8'))
    return False

cdef extern from "userLibrary.h":
<<<<<<< HEAD
        cdef cppclass BftUel nogil:
=======
        cdef cppclass BftBaseUel nogil:
>>>>>>> 9802a284
            void computeYourself( const double* QTotal,
                                                const double* dQ,
                                                double* Pe,
                                                double* Ke,
                                                const double* time,
                                                double dT,
                                                double& pNewdT,)
class NISTParallel(NIST):
    """ This is the Nonlinear Implicit STatic -- solver ** Parallel version**.
    Designed to interface with Abaqus UELs
    Public methods are: __init__(), initializeUP() and solveStep(...).
    OutputManagers are updated at the end of each increment. """
    
    identification = "NISTPSolver"
    
    def __init__(self, jobInfo, modelInfo, journal, outputmanagers=None):
        super().__init__(jobInfo, modelInfo, journal, outputmanagers)
        
        self.maximumNDofPerEl = 0
        self.sizePe = 0
        for el in self.elements.values():
            self.maximumNDofPerEl = el.nDofPerEl if el.nDofPerEl > self.maximumNDofPerEl else self.maximumNDofPerEl
            self.sizePe += el.nDofPerEl
            
    def solveStep(self, step, time, stepActions, U, P):
        """ Public interface to solve for an ABAQUS like step
        returns: boolean Success, U vector, P vector, and the new current total time """
        
        self.numThreads = int(stepActions['NISTSolverOptions'].get('numThreads', 1))
        return super().solveStep(step, time, stepActions, U, P)
    
    def computeElements(self, U, dU, double[::1] time, double dT,
                        pNewDT, 
                        P, 
                        V, 
                        long[::1] I, 
                        long[::1] J):
        """ Loop over all elements, and evalute them. 
        Note that ABAQUS style is employed: element(Un+1, dUn+1) 
        instead of element(Un, dUn+1)
        -> is called by solveStep() in each iteration"""

        UN1 = dU + U # ABAQUS style!
        
        cdef int elNDofPerEl, elNumber, elIdxInVIJ, elIdxInPe, threadID, currentIdxInU   
        cdef int desiredThreads = self.numThreads
        cdef int nElements = len(self.elements.values())
        cdef list elList = list(self.elements.values())
        
        cdef double[::1] V_mView = V
        cdef double[:, ::1] pNewDTVector = np.ones( (desiredThreads, 1), order='C' )  * 1e36 # as many pNewDTs as threads
        cdef double[::1] UN1_mView = UN1
        cdef double[::1] dU_mView = dU 

        # oversized Buffers for parallel computing:
        # tables [nThreads x max(elements.ndof) ] for U & dU (can be overwritten during parallel computing)
        cdef double[:, ::1] UN1e = np.empty((desiredThreads,  self.maximumNDofPerEl), )
        cdef double[:, ::1] dUe = np.empty((desiredThreads,  self.maximumNDofPerEl), )
        # oversized buffer for Pe ( size = sum(elements.ndof) )
        cdef double[::1] Pe = np.empty(self.sizePe) 
        
        cdef BaseElement backendBasedCythonElement
        # lists (cpp elements + indices and nDofs), which can be accessed parallely
<<<<<<< HEAD
        cdef BftUel** cppBackendElements = <BftUel**> malloc ( nElements * sizeof(BftUel*) )
=======
        cdef BftBaseUel** cppBackendElements = <BftBaseUel**> malloc ( nElements * sizeof(BftBaseUel*) )
>>>>>>> 9802a284
        cdef int* elIndicesInVIJ = <int*> malloc(nElements * sizeof (int*) )
        cdef int* elIndexInPe =    <int*> malloc(nElements * sizeof (int*) )
        cdef int* elNDofs =        <int*> malloc(nElements * sizeof (int*) )
        
        cdef int i, j=0
        for i in range(nElements):
            # prepare all lists for upcoming parallel element computing
            backendBasedCythonElement=  elList[i]
            backendBasedCythonElement.initializeStateVarsTemp()
<<<<<<< HEAD
            cppBackendElements[i] =     backendBasedCythonElement.bftUel
=======
            cppBackendElements[i] =     backendBasedCythonElement.bftBaseUel
>>>>>>> 9802a284
            elIndicesInVIJ[i] =         self.elementToIndexInVIJMap[backendBasedCythonElement] 
            elNDofs[i] =                backendBasedCythonElement.nDofPerEl 
            # each element gets its place in the Pe buffer
            elIndexInPe[i] = j
            j += elNDofs[i]
        
        for i in prange(nElements, 
                    schedule='dynamic', 
                    num_threads=desiredThreads, 
                    nogil=True):
        
            threadID =      threadid()
            elIdxInVIJ =    elIndicesInVIJ[i]      
            elIdxInPe =     elIndexInPe[i]
            elNDofPerEl =   elNDofs[i]
            
            for j in range (elNDofPerEl):
                # copy global U & dU to buffer memories for element eval.
                currentIdxInU =     I [ elIndicesInVIJ[i] +  j ]
                UN1e[threadID, j] = UN1_mView[ currentIdxInU ]
                dUe[threadID, j] =  dU_mView[ currentIdxInU ]
            
<<<<<<< HEAD
            (<BftUel*> 
=======
            (<BftBaseUel*> 
>>>>>>> 9802a284
                 cppBackendElements[i] )[0].computeYourself( 
                                                &UN1e[threadID, 0],
                                                &dUe[threadID, 0],
                                                &Pe[elIdxInPe],
                                                &V_mView[elIdxInVIJ],
                                                &time[0],
                                                dT,
                                                pNewDTVector[threadID, 0])
            
            if pNewDTVector[threadID, 0] <= 1.0:
                break

        pNewDT[0] = np.min(pNewDTVector) 
        
        cdef double[::1] P_mView = P
        if pNewDT[0] >= 1.0:
            #successful elements evaluation: condense oversize Pe buffer -> P
            P_mView[:] = 0.0
            for i in range(nElements):
                elIdxInVIJ =    elIndicesInVIJ[i]
                elIdxInPe =     elIndexInPe[i]
                elNDofPerEl =   elNDofs[i]
                for j in range (elNDofPerEl): 
                    P_mView[ I[elIdxInVIJ + j] ] += Pe[ elIdxInPe + j ]
                
        free( elIndicesInVIJ )
        free( elNDofs )
        free( elIndexInPe )
        free( cppBackendElements )

        return P, V, pNewDT<|MERGE_RESOLUTION|>--- conflicted
+++ resolved
@@ -27,11 +27,7 @@
     return False
 
 cdef extern from "userLibrary.h":
-<<<<<<< HEAD
         cdef cppclass BftUel nogil:
-=======
-        cdef cppclass BftBaseUel nogil:
->>>>>>> 9802a284
             void computeYourself( const double* QTotal,
                                                 const double* dQ,
                                                 double* Pe,
@@ -95,11 +91,7 @@
         
         cdef BaseElement backendBasedCythonElement
         # lists (cpp elements + indices and nDofs), which can be accessed parallely
-<<<<<<< HEAD
         cdef BftUel** cppBackendElements = <BftUel**> malloc ( nElements * sizeof(BftUel*) )
-=======
-        cdef BftBaseUel** cppBackendElements = <BftBaseUel**> malloc ( nElements * sizeof(BftBaseUel*) )
->>>>>>> 9802a284
         cdef int* elIndicesInVIJ = <int*> malloc(nElements * sizeof (int*) )
         cdef int* elIndexInPe =    <int*> malloc(nElements * sizeof (int*) )
         cdef int* elNDofs =        <int*> malloc(nElements * sizeof (int*) )
@@ -109,11 +101,7 @@
             # prepare all lists for upcoming parallel element computing
             backendBasedCythonElement=  elList[i]
             backendBasedCythonElement.initializeStateVarsTemp()
-<<<<<<< HEAD
             cppBackendElements[i] =     backendBasedCythonElement.bftUel
-=======
-            cppBackendElements[i] =     backendBasedCythonElement.bftBaseUel
->>>>>>> 9802a284
             elIndicesInVIJ[i] =         self.elementToIndexInVIJMap[backendBasedCythonElement] 
             elNDofs[i] =                backendBasedCythonElement.nDofPerEl 
             # each element gets its place in the Pe buffer
@@ -136,11 +124,7 @@
                 UN1e[threadID, j] = UN1_mView[ currentIdxInU ]
                 dUe[threadID, j] =  dU_mView[ currentIdxInU ]
             
-<<<<<<< HEAD
             (<BftUel*> 
-=======
-            (<BftBaseUel*> 
->>>>>>> 9802a284
                  cppBackendElements[i] )[0].computeYourself( 
                                                 &UN1e[threadID, 0],
                                                 &dUe[threadID, 0],
