#!/usr/bin/env python3
# -*- coding: utf-8 -*-
#  ---------------------------------------------------------------------
#
#  _____    _      _              _         _____ _____
# | ____|__| | ___| |_      _____(_)___ ___|  ___| ____|
# |  _| / _` |/ _ \ \ \ /\ / / _ \ / __/ __| |_  |  _|
# | |__| (_| |  __/ |\ V  V /  __/ \__ \__ \  _| | |___
# |_____\__,_|\___|_| \_/\_/ \___|_|___/___/_|   |_____|
#
#
#  Unit of Strength of Materials and Structural Analysis
#  University of Innsbruck,
#  2017 - today
#
#  Paul Hofer paul.hofer@uibk.ac.at
#
#  This file is part of EdelweissFE.
#
#  This library is free software; you can redistribute it and/or
#  modify it under the terms of the GNU Lesser General Public
#  License as published by the Free Software Foundation; either
#  version 2.1 of the License, or (at your option) any later version.
#
#  The full text of the license can be found in the file LICENSE.md at
#  the top level directory of EdelweissFE.
#  ---------------------------------------------------------------------
"""
A mesh generator for cuboid geometries and structured hex meshes:
    
.. code-block:: console

                          __ __ __ __                          
                        /__/__/__/__/|    A                               back
                       /__/__/__/__/ |    |                           top / 
                      /__/__/__/__/ /|    | lY                         | /
                      |__|__|__|__|//|    | nY elements                |/
           y          |__|__|__|__|//|    |                    left----/----right
           |          |__|__|__|__|//|    V                           /| 
           |___x      |__|__|__|__|//|   /                           / |   
          /           |__|__|__|__|//   / lZ                        / bottom
         z            |__|__|__|__|/   /  nZ elements           front             
                                                                        
                     <----lX-----> 
                      nX elements
    
nSets, elSets, surface : 'name'_left, _right, _bottom, _top, _front, _back, _all, 
elSets : 'name'_centralFrontToBack, _shearBandFrontToBack, _shearBandCenterFrontToBack
are automatically generated

.. code-block:: edelweiss
    :caption: Generate meshes on the fly. Example: 

    *job, name=job, domain=3d, solver=NIST
    
    *modelGenerator, generator=boxGen, name=gen
        nX      =4
        nY      =8
        nZ      =2
        lX      =20
        lY      =40
        lZ      =1
        elType  =C3D20R
"""

documentation = {
    "x0": "(optional) origin at x axis",
    "y0": "(optional) origin at y axis",
    "z0": "(optional) origin at z axis",
    "lX": "(optional) length of the body along x axis",
    "lY": "(optional) length of the body along y axis",
    "lZ": "(optional) length of the body along z axis",
    "nX": "(optional) number of elements along x",
    "nY": "(optional) number of elements along y",
    "nZ": "(optional) number of elements along z",
    "elType": "type of element",
}

from fe.variables.node import Node
from fe.variables.elementset import ElementSet
from fe.config.elementlibrary import getElementClass
from fe.utils.misc import convertLinesToStringDictionary

import numpy as np
import os


<<<<<<< HEAD
def generateModelData(generatorDefinition: dict, modelInfo: dict, journal) -> dict:
=======
def generateModelData(generatorDefinition, model, journal):
>>>>>>> 22f3dd88

    options = generatorDefinition["data"]
    options = convertLinesToStringDictionary(options)

    name = generatorDefinition.get("name", "boxGen")

    x0 = float(options.get("x0", 0.0))
    y0 = float(options.get("y0", 0.0))
    z0 = float(options.get("z0", 0.0))
    lX = float(options.get("lX", 1.0))
    lY = float(options.get("lY", 1.0))
    lZ = float(options.get("lZ", 1.0))
    nX = int(options.get("nX", 1))
    nY = int(options.get("nY", 1))
    nZ = int(options.get("nZ", 1))
    elType = getElementClass(options.get("elProvider", None))

    testEl = elType(
        options["elType"],
        0,
    )

    if testEl.nNodes == 8:
        nNodesX = nX + 1
        nNodesY = nY + 1
        nNodesZ = nZ + 1
    elif testEl.nNodes == 20:
        nNodesX = 2 * nX + 1
        nNodesY = 2 * nY + 1
        nNodesZ = 2 * nZ + 1
    else:
        return

    # coordinates of layers
    xLayers = np.linspace(x0, x0 + lX, nNodesX)
    yLayers = np.linspace(y0, y0 + lY, nNodesY)
    zLayers = np.linspace(z0, z0 + lZ, nNodesZ)

    nodes = []
    currentNodeLabel = 1
    for ix in range(nNodesX):
        for iy in range(nNodesY):
            for iz in range(nNodesZ):
                node = Node(currentNodeLabel, np.array([xLayers[ix], yLayers[iy], zLayers[iz]]))
                nodes.append(node)
<<<<<<< HEAD
                # only add node to modelInfo if it will be part of an element
                if testEl.nNodes == 8 or testEl.nNodes == 20 and sum(np.mod([ix, iy, iz], 2)) < 2:
                    modelInfo["nodes"][currentNodeLabel] = node
                    currentNodeLabel += 1
=======
                currentNodeLabel += 1
                # only add node to model if it will be part of an element
                if testEl.nNodes == 8 or testEl.nNodes == 20 and sum(np.mod([ix, iy, iz], 2)) < 2:
                    model["nodes"][currentNodeLabel] = node
>>>>>>> 22f3dd88

    # # 3d plot of nodes; for debugging
    # def plotNodeList( nodeList ):
    #     nodeListFile = "nodes.dat"
    #     with open( nodeListFile, "w+" ) as f:
    #         for node in nodeList:
    #             coords = node.coordinates
    #             line = "{:5}, {:12}, {:12}, {:12}\n".format( node.label, coords[0], coords[1], coords[2] )
    #             f.write( line )

    #     cmd = [ "gnuplot",
    #             "plotConfig",
    #             "-p",
    #             "-e",
    #             "\' filename=\"{}\"; splot filename using 4:2:3:(sprintf(\"(%i)\", $1)) with labels \'".format( nodeListFile ) ]
    #     os.system( " ".join( cmd ) )

    # plotNodeList( nodes )
    # plotNodeList( [model["nodes"][n] for n in model["nodes"]] )

    # fmt: off

    elements = []
    currentElementLabel = 1
    for ix in range(nX):
        for iy in range(nY):
            for iz in range(nZ):
                if testEl.nNodes == 8:
                    nodeList = [
                        nodes[0 + ix * (nNodesY * nNodesZ) + iy * nNodesZ + iz],
                        nodes[1 + ix * (nNodesY * nNodesZ) + iy * nNodesZ + iz],
                        nodes[1 + (1 + ix) * (nNodesY * nNodesZ) + iy * nNodesZ + iz],
                        nodes[0 + (1 + ix) * (nNodesY * nNodesZ) + iy * nNodesZ + iz],
                        nodes[0 + ix * (nNodesY * nNodesZ) + (1 + iy) * nNodesZ + iz],
                        nodes[1 + ix * (nNodesY * nNodesZ) + (1 + iy) * nNodesZ + iz],
                        nodes[
                            1 + (1 + ix) * (nNodesY * nNodesZ) + (1 + iy) * nNodesZ + iz
                        ],
                        nodes[
                            0 + (1 + ix) * (nNodesY * nNodesZ) + (1 + iy) * nNodesZ + iz
                        ],
                    ]
                elif testEl.nNodes == 20:
                    nodeList = [
                        nodes[
                            0 + 2 * ix * (nNodesY * nNodesZ) + 2 * iy * nNodesZ + 2 * iz
                        ],
                        nodes[
                            2 + 2 * ix * (nNodesY * nNodesZ) + 2 * iy * nNodesZ + 2 * iz
                        ],
                        nodes[
                            2
                            + 2 * (1 + ix) * (nNodesY * nNodesZ)
                            + 2 * iy * nNodesZ
                            + 2 * iz
                        ],
                        nodes[
                            0
                            + 2 * (1 + ix) * (nNodesY * nNodesZ)
                            + 2 * iy * nNodesZ
                            + 2 * iz
                        ],
                        nodes[
                            0
                            + 2 * ix * (nNodesY * nNodesZ)
                            + 2 * (1 + iy) * nNodesZ
                            + 2 * iz
                        ],
                        nodes[
                            2
                            + 2 * ix * (nNodesY * nNodesZ)
                            + 2 * (1 + iy) * nNodesZ
                            + 2 * iz
                        ],
                        nodes[
                            2
                            + 2 * (1 + ix) * (nNodesY * nNodesZ)
                            + 2 * (1 + iy) * nNodesZ
                            + 2 * iz
                        ],
                        nodes[
                            0
                            + 2 * (1 + ix) * (nNodesY * nNodesZ)
                            + 2 * (1 + iy) * nNodesZ
                            + 2 * iz
                        ],
                        nodes[
                            1 + 2 * ix * (nNodesY * nNodesZ) + 2 * iy * nNodesZ + 2 * iz
                        ],
                        nodes[
                            2
                            + (1 + 2 * ix) * (nNodesY * nNodesZ)
                            + 2 * iy * nNodesZ
                            + 2 * iz
                        ],
                        nodes[
                            1
                            + 2 * (1 + ix) * (nNodesY * nNodesZ)
                            + 2 * iy * nNodesZ
                            + 2 * iz
                        ],
                        nodes[
                            0
                            + (1 + 2 * ix) * (nNodesY * nNodesZ)
                            + 2 * iy * nNodesZ
                            + 2 * iz
                        ],
                        nodes[
                            1
                            + 2 * ix * (nNodesY * nNodesZ)
                            + 2 * (1 + iy) * nNodesZ
                            + 2 * iz
                        ],
                        nodes[
                            2
                            + (1 + 2 * ix) * (nNodesY * nNodesZ)
                            + 2 * (1 + iy) * nNodesZ
                            + 2 * iz
                        ],
                        nodes[
                            1
                            + 2 * (1 + ix) * (nNodesY * nNodesZ)
                            + 2 * (1 + iy) * nNodesZ
                            + 2 * iz
                        ],
                        nodes[
                            0
                            + (1 + 2 * ix) * (nNodesY * nNodesZ)
                            + 2 * (1 + iy) * nNodesZ
                            + 2 * iz
                        ],
                        nodes[
                            0
                            + 2 * ix * (nNodesY * nNodesZ)
                            + (1 + 2 * iy) * nNodesZ
                            + 2 * iz
                        ],
                        nodes[
                            2
                            + 2 * ix * (nNodesY * nNodesZ)
                            + (1 + 2 * iy) * nNodesZ
                            + 2 * iz
                        ],
                        nodes[
                            2
                            + 2 * (1 + ix) * (nNodesY * nNodesZ)
                            + (1 + 2 * iy) * nNodesZ
                            + 2 * iz
                        ],
                        nodes[
                            0
                            + 2 * (1 + ix) * (nNodesY * nNodesZ)
                            + (1 + 2 * iy) * nNodesZ
                            + 2 * iz
                        ],
                    ]
                else:
                    return

                # plotNodeList( nodeList )

                # newEl = elType(options["elType"], nodeList, currentElementLabel)
                newEl = elType(options["elType"], currentElementLabel)
                newEl.setNodes(nodeList)

                elements.append(newEl)
                model["elements"][currentElementLabel] = newEl

                for i, node in enumerate(newEl.nodes):
                    node.fields.update([(f, True) for f in newEl.fields[i]])

                currentElementLabel += 1
    # fmt: on

    nG = np.asarray(nodes).reshape(nNodesX, nNodesY, nNodesZ)

    # nodesets:
    model["nodeSets"]["{:}_all".format(name)] = []
    for n in np.ravel(nG):
        if len(n.fields) > 0:
            model["nodeSets"]["{:}_all".format(name)].append(n)

    model["nodeSets"]["{:}_left".format(name)] = [n for n in np.ravel(nG[0, :, :]) if len(n.fields) > 0]
    model["nodeSets"]["{:}_right".format(name)] = [n for n in np.ravel(nG[-1, :, :]) if len(n.fields) > 0]
    model["nodeSets"]["{:}_top".format(name)] = [n for n in np.ravel(nG[:, -1, :]) if len(n.fields) > 0]
    model["nodeSets"]["{:}_bottom".format(name)] = [n for n in np.ravel(nG[:, 0, :]) if len(n.fields) > 0]
    model["nodeSets"]["{:}_front".format(name)] = [n for n in np.ravel(nG[:, :, -1]) if len(n.fields) > 0]
    model["nodeSets"]["{:}_back".format(name)] = [n for n in np.ravel(nG[:, :, 0]) if len(n.fields) > 0]

    model["nodeSets"]["{:}_bottomLeft".format(name)] = [n for n in np.ravel(nG[0, 0, :]) if len(n.fields) > 0]
    model["nodeSets"]["{:}_bottomRight".format(name)] = [n for n in np.ravel(nG[-1, 0, :]) if len(n.fields) > 0]
    model["nodeSets"]["{:}_bottomFront".format(name)] = [n for n in np.ravel(nG[:, 0, -1]) if len(n.fields) > 0]
    model["nodeSets"]["{:}_bottomBack".format(name)] = [n for n in np.ravel(nG[:, 0, 0]) if len(n.fields) > 0]

    model["nodeSets"]["{:}_topLeft".format(name)] = [n for n in np.ravel(nG[0, -1, :]) if len(n.fields) > 0]
    model["nodeSets"]["{:}_topRight".format(name)] = [n for n in np.ravel(nG[-1, -1, :]) if len(n.fields) > 0]
    model["nodeSets"]["{:}_topFront".format(name)] = [n for n in np.ravel(nG[:, -1, -1]) if len(n.fields) > 0]
    model["nodeSets"]["{:}_topBack".format(name)] = [n for n in np.ravel(nG[:, -1, 0]) if len(n.fields) > 0]

    # model["nodeSets"]["{:}_leftBottom".format(name)]  = [nG[0, 0]]
    # model["nodeSets"]["{:}_leftTop".format(name)]     = [nG[0, -1]]
    # model["nodeSets"]["{:}_rightBottom".format(name)] = [nG[-1, 0]]
    # model["nodeSets"]["{:}_rightTop".format(name)]    = [nG[-1, -1]]

    modelInfo["nodeSets"]["{:}_leftTopBack".format(name)] = [nG[-1, -1, 0]]

    # element sets
    elGrid = np.asarray(elements).reshape(nX, nY, nZ)
<<<<<<< HEAD
    modelInfo["elementSets"]["{:}_bottom".format(name)] = ElementSet(
        "{:}_bottom".format(name), np.ravel(elGrid[:, 0, :])
    )
    modelInfo["elementSets"]["{:}_top".format(name)] = ElementSet("{:}_top".format(name), np.ravel(elGrid[:, -1, :]))
    modelInfo["elementSets"]["{:}_right".format(name)] = ElementSet(
        "{:}_right".format(name), np.ravel(elGrid[-1, :, :])
    )
    modelInfo["elementSets"]["{:}_left".format(name)] = ElementSet("{:}_left".format(name), np.ravel(elGrid[0, :, :]))
    modelInfo["elementSets"]["{:}_front".format(name)] = ElementSet(
        "{:}_front".format(name), np.ravel(elGrid[:, :, -1])
    )
    modelInfo["elementSets"]["{:}_back".format(name)] = ElementSet("{:}_back".format(name), np.ravel(elGrid[:, :, 0]))

    modelInfo["elementSets"]["{:}_centralFrontToBack".format(name)] = ElementSet(
        "{:}_centralFrontToBack".format(name), np.ravel(elGrid[int(nX / 2), int(nY / 2), 0:nZ])
    )
=======
    model["elementSets"]["{:}_bottom".format(name)] = np.ravel(elGrid[:, 0, :])
    model["elementSets"]["{:}_top".format(name)] = np.ravel(elGrid[:, -1, :])
    model["elementSets"]["{:}_right".format(name)] = np.ravel(elGrid[-1, :, :])
    model["elementSets"]["{:}_left".format(name)] = np.ravel(elGrid[0, :, :])
    model["elementSets"]["{:}_front".format(name)] = np.ravel(elGrid[:, :, -1])
    model["elementSets"]["{:}_back".format(name)] = np.ravel(elGrid[:, :, 0])

    model["elementSets"]["{:}_centralFrontToBack".format(name)] = np.ravel(elGrid[int(nX / 2), int(nY / 2), 0:nZ])
>>>>>>> 22f3dd88

    nShearBand = min(nX, nY)
    if nShearBand > 3:
        shearBand = []
        for i1 in range(nShearBand):
            shearBand.extend(
                np.ravel(
                    elGrid[
                        int(nX / 2 + i1 - nShearBand / 2),
                        int(nY / 2 + i1 - nShearBand / 2),
                        0:nZ,
                    ]
                )
            )
<<<<<<< HEAD
        modelInfo["elementSets"]["{:}_shearBandFrontToBack".format(name)] = ElementSet(
            "{:}_shearBandFrontToBack".format(name), [e for e in shearBand]
        )
        modelInfo["elementSets"]["{:}_shearBandCenterFrontToBack".format(name)] = ElementSet(
            "{:}_shearBandCenterFrontToBack".format(name),
            [e for e in shearBand[(int(nShearBand / 2) - 1) * nZ : (int(nShearBand / 2) + 2) * nZ]],
        )
=======
        model["elementSets"]["{:}_shearBandFrontToBack".format(name)] = [e for e in shearBand]
        model["elementSets"]["{:}_shearBandCenterFrontToBack".format(name)] = [
            e for e in shearBand[(int(nShearBand / 2) - 1) * nZ : (int(nShearBand / 2) + 2) * nZ]
        ]
>>>>>>> 22f3dd88

    # model["elementSets"]["{:}_sandwichHorizontal".format(name)] = []
    # for elList in elGrid[1:-1, :]:
    #     for e in elList:
    #         model["elementSets"]["{:}_sandwichHorizontal".format(name)].append(e)

    # model["elementSets"]["{:}_sandwichVertical".format(name)] = []
    # for elList in elGrid[:, 1:-1]:
    #     for e in elList:
    #         model["elementSets"]["{:}_sandwichVertical".format(name)].append(e)

    # model["elementSets"]["{:}_core".format(name)] = []
    # for elList in elGrid[1:-1, 1:-1]:
    #     for e in elList:
    #         model["elementSets"]["{:}_core".format(name)].append(e)

    # surfaces
<<<<<<< HEAD
    modelInfo["surfaces"]["{:}_bottom".format(name)] = {1: modelInfo["elementSets"]["{:}_bottom".format(name)]}
    modelInfo["surfaces"]["{:}_top".format(name)] = {2: modelInfo["elementSets"]["{:}_top".format(name)]}

    modelInfo["surfaces"]["{:}_right".format(name)] = {5: modelInfo["elementSets"]["{:}_right".format(name)]}
    modelInfo["surfaces"]["{:}_left".format(name)] = {3: modelInfo["elementSets"]["{:}_left".format(name)]}

    modelInfo["surfaces"]["{:}_front".format(name)] = {4: modelInfo["elementSets"]["{:}_front".format(name)]}
    modelInfo["surfaces"]["{:}_back".format(name)] = {6: modelInfo["elementSets"]["{:}_back".format(name)]}
=======
    model["surfaces"]["{:}_bottom".format(name)] = {1: [e for e in np.ravel(elGrid[:, 0, :])]}
    model["surfaces"]["{:}_top".format(name)] = {2: [e for e in np.ravel(elGrid[:, -1, :])]}

    model["surfaces"]["{:}_right".format(name)] = {5: [e for e in np.ravel(elGrid[-1, :, :])]}
    model["surfaces"]["{:}_left".format(name)] = {3: [e for e in np.ravel(elGrid[0, :, :])]}

    model["surfaces"]["{:}_front".format(name)] = {4: [e for e in np.ravel(elGrid[:, :, -1])]}  #
    model["surfaces"]["{:}_back".format(name)] = {6: [e for e in np.ravel(elGrid[:, :, 0])]}
>>>>>>> 22f3dd88

    return model<|MERGE_RESOLUTION|>--- conflicted
+++ resolved
@@ -85,11 +85,7 @@
 import os
 
 
-<<<<<<< HEAD
-def generateModelData(generatorDefinition: dict, modelInfo: dict, journal) -> dict:
-=======
-def generateModelData(generatorDefinition, model, journal):
->>>>>>> 22f3dd88
+def generateModelData(generatorDefinition: dict, model: dict, journal) -> dict:
 
     options = generatorDefinition["data"]
     options = convertLinesToStringDictionary(options)
@@ -135,17 +131,10 @@
             for iz in range(nNodesZ):
                 node = Node(currentNodeLabel, np.array([xLayers[ix], yLayers[iy], zLayers[iz]]))
                 nodes.append(node)
-<<<<<<< HEAD
-                # only add node to modelInfo if it will be part of an element
-                if testEl.nNodes == 8 or testEl.nNodes == 20 and sum(np.mod([ix, iy, iz], 2)) < 2:
-                    modelInfo["nodes"][currentNodeLabel] = node
-                    currentNodeLabel += 1
-=======
-                currentNodeLabel += 1
                 # only add node to model if it will be part of an element
                 if testEl.nNodes == 8 or testEl.nNodes == 20 and sum(np.mod([ix, iy, iz], 2)) < 2:
                     model["nodes"][currentNodeLabel] = node
->>>>>>> 22f3dd88
+                    currentNodeLabel += 1
 
     # # 3d plot of nodes; for debugging
     # def plotNodeList( nodeList ):
@@ -350,37 +339,20 @@
     # model["nodeSets"]["{:}_rightBottom".format(name)] = [nG[-1, 0]]
     # model["nodeSets"]["{:}_rightTop".format(name)]    = [nG[-1, -1]]
 
-    modelInfo["nodeSets"]["{:}_leftTopBack".format(name)] = [nG[-1, -1, 0]]
+    model["nodeSets"]["{:}_leftTopBack".format(name)] = [nG[-1, -1, 0]]
 
     # element sets
     elGrid = np.asarray(elements).reshape(nX, nY, nZ)
-<<<<<<< HEAD
-    modelInfo["elementSets"]["{:}_bottom".format(name)] = ElementSet(
-        "{:}_bottom".format(name), np.ravel(elGrid[:, 0, :])
-    )
-    modelInfo["elementSets"]["{:}_top".format(name)] = ElementSet("{:}_top".format(name), np.ravel(elGrid[:, -1, :]))
-    modelInfo["elementSets"]["{:}_right".format(name)] = ElementSet(
-        "{:}_right".format(name), np.ravel(elGrid[-1, :, :])
-    )
-    modelInfo["elementSets"]["{:}_left".format(name)] = ElementSet("{:}_left".format(name), np.ravel(elGrid[0, :, :]))
-    modelInfo["elementSets"]["{:}_front".format(name)] = ElementSet(
-        "{:}_front".format(name), np.ravel(elGrid[:, :, -1])
-    )
-    modelInfo["elementSets"]["{:}_back".format(name)] = ElementSet("{:}_back".format(name), np.ravel(elGrid[:, :, 0]))
-
-    modelInfo["elementSets"]["{:}_centralFrontToBack".format(name)] = ElementSet(
+    model["elementSets"]["{:}_bottom".format(name)] = ElementSet("{:}_bottom".format(name), np.ravel(elGrid[:, 0, :]))
+    model["elementSets"]["{:}_top".format(name)] = ElementSet("{:}_top".format(name), np.ravel(elGrid[:, -1, :]))
+    model["elementSets"]["{:}_right".format(name)] = ElementSet("{:}_right".format(name), np.ravel(elGrid[-1, :, :]))
+    model["elementSets"]["{:}_left".format(name)] = ElementSet("{:}_left".format(name), np.ravel(elGrid[0, :, :]))
+    model["elementSets"]["{:}_front".format(name)] = ElementSet("{:}_front".format(name), np.ravel(elGrid[:, :, -1]))
+    model["elementSets"]["{:}_back".format(name)] = ElementSet("{:}_back".format(name), np.ravel(elGrid[:, :, 0]))
+
+    model["elementSets"]["{:}_centralFrontToBack".format(name)] = ElementSet(
         "{:}_centralFrontToBack".format(name), np.ravel(elGrid[int(nX / 2), int(nY / 2), 0:nZ])
     )
-=======
-    model["elementSets"]["{:}_bottom".format(name)] = np.ravel(elGrid[:, 0, :])
-    model["elementSets"]["{:}_top".format(name)] = np.ravel(elGrid[:, -1, :])
-    model["elementSets"]["{:}_right".format(name)] = np.ravel(elGrid[-1, :, :])
-    model["elementSets"]["{:}_left".format(name)] = np.ravel(elGrid[0, :, :])
-    model["elementSets"]["{:}_front".format(name)] = np.ravel(elGrid[:, :, -1])
-    model["elementSets"]["{:}_back".format(name)] = np.ravel(elGrid[:, :, 0])
-
-    model["elementSets"]["{:}_centralFrontToBack".format(name)] = np.ravel(elGrid[int(nX / 2), int(nY / 2), 0:nZ])
->>>>>>> 22f3dd88
 
     nShearBand = min(nX, nY)
     if nShearBand > 3:
@@ -395,20 +367,13 @@
                     ]
                 )
             )
-<<<<<<< HEAD
-        modelInfo["elementSets"]["{:}_shearBandFrontToBack".format(name)] = ElementSet(
+        model["elementSets"]["{:}_shearBandFrontToBack".format(name)] = ElementSet(
             "{:}_shearBandFrontToBack".format(name), [e for e in shearBand]
         )
-        modelInfo["elementSets"]["{:}_shearBandCenterFrontToBack".format(name)] = ElementSet(
+        model["elementSets"]["{:}_shearBandCenterFrontToBack".format(name)] = ElementSet(
             "{:}_shearBandCenterFrontToBack".format(name),
             [e for e in shearBand[(int(nShearBand / 2) - 1) * nZ : (int(nShearBand / 2) + 2) * nZ]],
         )
-=======
-        model["elementSets"]["{:}_shearBandFrontToBack".format(name)] = [e for e in shearBand]
-        model["elementSets"]["{:}_shearBandCenterFrontToBack".format(name)] = [
-            e for e in shearBand[(int(nShearBand / 2) - 1) * nZ : (int(nShearBand / 2) + 2) * nZ]
-        ]
->>>>>>> 22f3dd88
 
     # model["elementSets"]["{:}_sandwichHorizontal".format(name)] = []
     # for elList in elGrid[1:-1, :]:
@@ -426,24 +391,13 @@
     #         model["elementSets"]["{:}_core".format(name)].append(e)
 
     # surfaces
-<<<<<<< HEAD
-    modelInfo["surfaces"]["{:}_bottom".format(name)] = {1: modelInfo["elementSets"]["{:}_bottom".format(name)]}
-    modelInfo["surfaces"]["{:}_top".format(name)] = {2: modelInfo["elementSets"]["{:}_top".format(name)]}
-
-    modelInfo["surfaces"]["{:}_right".format(name)] = {5: modelInfo["elementSets"]["{:}_right".format(name)]}
-    modelInfo["surfaces"]["{:}_left".format(name)] = {3: modelInfo["elementSets"]["{:}_left".format(name)]}
-
-    modelInfo["surfaces"]["{:}_front".format(name)] = {4: modelInfo["elementSets"]["{:}_front".format(name)]}
-    modelInfo["surfaces"]["{:}_back".format(name)] = {6: modelInfo["elementSets"]["{:}_back".format(name)]}
-=======
-    model["surfaces"]["{:}_bottom".format(name)] = {1: [e for e in np.ravel(elGrid[:, 0, :])]}
-    model["surfaces"]["{:}_top".format(name)] = {2: [e for e in np.ravel(elGrid[:, -1, :])]}
-
-    model["surfaces"]["{:}_right".format(name)] = {5: [e for e in np.ravel(elGrid[-1, :, :])]}
-    model["surfaces"]["{:}_left".format(name)] = {3: [e for e in np.ravel(elGrid[0, :, :])]}
-
-    model["surfaces"]["{:}_front".format(name)] = {4: [e for e in np.ravel(elGrid[:, :, -1])]}  #
-    model["surfaces"]["{:}_back".format(name)] = {6: [e for e in np.ravel(elGrid[:, :, 0])]}
->>>>>>> 22f3dd88
+    model["surfaces"]["{:}_bottom".format(name)] = {1: model["elementSets"]["{:}_bottom".format(name)]}
+    model["surfaces"]["{:}_top".format(name)] = {2: model["elementSets"]["{:}_top".format(name)]}
+
+    model["surfaces"]["{:}_right".format(name)] = {5: model["elementSets"]["{:}_right".format(name)]}
+    model["surfaces"]["{:}_left".format(name)] = {3: model["elementSets"]["{:}_left".format(name)]}
+
+    model["surfaces"]["{:}_front".format(name)] = {4: model["elementSets"]["{:}_front".format(name)]}
+    model["surfaces"]["{:}_back".format(name)] = {6: model["elementSets"]["{:}_back".format(name)]}
 
     return model