#!/usr/bin/env python3
# -*- coding: utf-8 -*-
"""
Created on Tue Jan  17 19:10:42 2017

@author: matthias
"""

# plane strain continuum elements
#from  fe.elements.uelcpe4.element import Element as uelCPE4
# from  fe.elements.uelcpe4r.element import Element as uelCPE4R

# plane stress continuum elements
# 4 node
from  fe.elements.uelcps4.element import Element as uelCPS4
from  fe.elements.uelcps4nonlocal.element import Element as uelCPS4NonLocal
# 8 node
# from  fe.elements.uelcps8r.element import Element as uelCPS8R
<<<<<<< HEAD
from  fe.elements.uelcps8rnonlocal.element import Element as uelCPS8RNonLocal
from  fe.elements.uelcps8nonlocal.element import Element as uelCPS8NonLocal
from  fe.elements.uelcpe8rnonlocal.element import Element as uelCPE8RNonLocal
=======
#from  fe.elements.uelcps8rnonlocal.element import Element as uelCPS8RNonLocal
#from  fe.elements.uelcpe8rnonlocal.element import Element as uelCPE8RNonLocal
>>>>>>> 8fd08538

elementlibrary = {  
#                    "uelCPE4" :         uelCPE4,
                    # "uelCPE4R" :        uelCPE4R,
                    "uelCPS4" :         uelCPS4,
                    "uelCPS4NonLocal" : uelCPS4NonLocal,
                    
                    # "uelCPS8R" :        uelCPS8R,
<<<<<<< HEAD
                    "uelCPS8RNonLocal": uelCPS8RNonLocal,
                    "uelCPS8NonLocal": uelCPS8NonLocal,
                    "uelCPE8RNonLocal": uelCPE8RNonLocal,
=======
#                    "uelCPS8RNonLocal": uelCPS8RNonLocal,
#                    "uelCPE8RNonLocal": uelCPE8RNonLocal,
>>>>>>> 8fd08538
                    }<|MERGE_RESOLUTION|>--- conflicted
+++ resolved
@@ -16,14 +16,9 @@
 from  fe.elements.uelcps4nonlocal.element import Element as uelCPS4NonLocal
 # 8 node
 # from  fe.elements.uelcps8r.element import Element as uelCPS8R
-<<<<<<< HEAD
 from  fe.elements.uelcps8rnonlocal.element import Element as uelCPS8RNonLocal
 from  fe.elements.uelcps8nonlocal.element import Element as uelCPS8NonLocal
-from  fe.elements.uelcpe8rnonlocal.element import Element as uelCPE8RNonLocal
-=======
-#from  fe.elements.uelcps8rnonlocal.element import Element as uelCPS8RNonLocal
-#from  fe.elements.uelcpe8rnonlocal.element import Element as uelCPE8RNonLocal
->>>>>>> 8fd08538
+# from  fe.elements.uelcpe8rnonlocal.element import Element as uelCPE8RNonLocal
 
 elementlibrary = {  
 #                    "uelCPE4" :         uelCPE4,
@@ -32,12 +27,9 @@
                     "uelCPS4NonLocal" : uelCPS4NonLocal,
                     
                     # "uelCPS8R" :        uelCPS8R,
-<<<<<<< HEAD
                     "uelCPS8RNonLocal": uelCPS8RNonLocal,
                     "uelCPS8NonLocal": uelCPS8NonLocal,
-                    "uelCPE8RNonLocal": uelCPE8RNonLocal,
-=======
+                    # "uelCPE8RNonLocal": uelCPE8RNonLocal,
 #                    "uelCPS8RNonLocal": uelCPS8RNonLocal,
 #                    "uelCPE8RNonLocal": uelCPE8RNonLocal,
->>>>>>> 8fd08538
                     }