#!/usr/bin/env python3
# -*- coding: utf-8 -*-
#  ---------------------------------------------------------------------
#
#  _____    _      _              _         _____ _____
# | ____|__| | ___| |_      _____(_)___ ___|  ___| ____|
# |  _| / _` |/ _ \ \ \ /\ / / _ \ / __/ __| |_  |  _|
# | |__| (_| |  __/ |\ V  V /  __/ \__ \__ \  _| | |___
# |_____\__,_|\___|_| \_/\_/ \___|_|___/___/_|   |_____|
#
#
#  Unit of Strength of Materials and Structural Analysis
#  University of Innsbruck,
#  2017 - today
#
#  Matthias Neuner matthias.neuner@uibk.ac.at
#
#  This file is part of EdelweissFE.
#
#  This library is free software; you can redistribute it and/or
#  modify it under the terms of the GNU Lesser General Public
#  License as published by the Free Software Foundation; either
#  version 2.1 of the License, or (at your option) any later version.
#
#  The full text of the license can be found in the file LICENSE.md at
#  the top level directory of EdelweissFE.
#  ---------------------------------------------------------------------
# Created on Sun May 21 11:34:35 2017

# @author: Matthias Neuner
"""
A penalty based constraint used for indirect (displacement) control.
"""

documentation = {
    "field": "The field this constraint acts on",
    "cVector": "The projection vector for the constrained nodes (e.g., CMOD)",
    "constrainedNSet": "The node set for determining the constraint (e.g., CMOD)",
    "loadNSet": "The node set for application of the controlled load",
    "loadVector": "The vector (in correct) dimensions and tensorial order  determining the load",
    "length": "The value of the constraint (e.g., CMOD)",
    "penaltyStiffness": "The stiffness for formulating the constraint",
    "offset": "(Optional) a correction value for the computation of the constraint (e.g, initial displacement)",
    "normalizeLoad": "(Optional) normalize the applied force per node wrt. the number of nodes, i.e., apply a load irrespective of the total number of nodes in ``loadNSet``",
}

import numpy as np

from fe.config.phenomena import getFieldSize
from fe.utils.misc import convertLinesToStringDictionary, strtobool
from fe.utils.exceptions import WrongDomain
from fe.constraints.base.constraintbase import ConstraintBase


class Constraint(ConstraintBase):
    def __init__(self, name, definitionLines, model):
        super().__init__(name, definitionLines, model)

        definition = convertLinesToStringDictionary(definitionLines)

        self.theField = definition.get("field", "displacement")

        self.cVector = np.fromstring(definition["cVector"], dtype=np.float, sep=",")
<<<<<<< HEAD
        self.constrainedNSet = list(modelInfo["nodeSets"][definition["constrainedNSet"]])

        self.loadNSet = list(modelInfo["nodeSets"][definition["loadNSet"]])
=======
        self.constrainedNSet = model["nodeSets"][definition["constrainedNSet"]]

        self.loadNSet = model["nodeSets"][definition["loadNSet"]]
>>>>>>> 22f3dd88
        self.loadVector = np.fromstring(definition["loadVector"], dtype=np.float, sep=",")

        # we may normalize in order to end up with an identical load irrespective of the number of nodes
        # in the load node set
        if strtobool(definition.get("normalizeLoad", "True")):
            self.loadVector *= 1.0 / len(self.loadNSet)

        self.penaltyStiffness = float(definition["penaltyStiffness"])
        self.l = np.float(definition["length"])

        if "f(t)" in definition:
            t = sp.symbols("t")
            self.amplitude = sp.lambdify(t, sp.sympify(definition["f(t)"]), "numpy")
        else:
            self.amplitude = lambda x: x

        self.offset = float(definition.get("offset", 0.0))

        self._nodes = self.loadNSet + self.constrainedNSet

        self._fieldsOnNodes = [
            [
                self.theField,
            ]
        ] * len(self._nodes)

        nDim = model["domainSize"]

        sizeBlock_loadNodes = nDim * len(self.loadNSet)
        self.startBlock_loadNodes = 0
        self.endBlock_loadNodes = sizeBlock_loadNodes

        sizeBlock_constrainedNodes = nDim * len(self.constrainedNSet)
        self.startBlock_constrainedNodes = self.endBlock_loadNodes
        self.endBlock_constrainedNodes = self.startBlock_constrainedNodes + sizeBlock_constrainedNodes

        self._nDof = self.endBlock_constrainedNodes

        self.active = True

        self.constrainedValue = 0.0

        self.unitResidual = np.tile(self.loadVector, len(self.loadNSet))

    @property
    def nodes(self) -> list:
        return self._nodes

    @property
    def fieldsOnNodes(self) -> list:
        return self._fieldsOnNodes

    @property
    def nDof(self) -> int:
        return self._nDof

    def applyConstraint(self, U_np, dU, PExt, K, increment):

        if self.active == False:
            return

        sBL = self.startBlock_loadNodes
        eBL = self.endBlock_loadNodes
        sBC = self.startBlock_constrainedNodes
        eBC = self.endBlock_constrainedNodes

        U_c = U_np[sBC:eBC]

        incNumber, incrementSize, stepProgress, dT, stepTime, totalTime = increment

        L = self.l * self.amplitude(stepProgress)

        cVector = self.cVector

        self.constrainedValue = cVector.dot(U_c)

        loadFactor = self.penaltyStiffness * (self.constrainedValue - self.offset - L)
        dLoadFactor_ddU = self.penaltyStiffness * cVector

        t = self.unitResidual

        PExt[sBL:eBL] = -t * loadFactor
        K[sBL:eBL, sBC:eBC] = np.outer(t, dLoadFactor_ddU)<|MERGE_RESOLUTION|>--- conflicted
+++ resolved
@@ -61,15 +61,9 @@
         self.theField = definition.get("field", "displacement")
 
         self.cVector = np.fromstring(definition["cVector"], dtype=np.float, sep=",")
-<<<<<<< HEAD
-        self.constrainedNSet = list(modelInfo["nodeSets"][definition["constrainedNSet"]])
+        self.constrainedNSet = model["nodeSets"][definition["constrainedNSet"]].sortedByLabel()
+        self.loadNSet = model["nodeSets"][definition["loadNSet"]].sortedByLabel()
 
-        self.loadNSet = list(modelInfo["nodeSets"][definition["loadNSet"]])
-=======
-        self.constrainedNSet = model["nodeSets"][definition["constrainedNSet"]]
-
-        self.loadNSet = model["nodeSets"][definition["loadNSet"]]
->>>>>>> 22f3dd88
         self.loadVector = np.fromstring(definition["loadVector"], dtype=np.float, sep=",")
 
         # we may normalize in order to end up with an identical load irrespective of the number of nodes
