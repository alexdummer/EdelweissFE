#!/usr/bin/env python3
# -*- coding: utf-8 -*-
#  ---------------------------------------------------------------------
#
#  _____    _      _              _         _____ _____
# | ____|__| | ___| |_      _____(_)___ ___|  ___| ____|
# |  _| / _` |/ _ \ \ \ /\ / / _ \ / __/ __| |_  |  _|
# | |__| (_| |  __/ |\ V  V /  __/ \__ \__ \  _| | |___
# |_____\__,_|\___|_| \_/\_/ \___|_|___/___/_|   |_____|
#
#
#  Unit of Strength of Materials and Structural Analysis
#  University of Innsbruck,
#  2017 - today
#
#  Matthias Neuner matthias.neuner@uibk.ac.at
#
#  This file is part of EdelweissFE.
#
#  This library is free software; you can redistribute it and/or
#  modify it under the terms of the GNU Lesser General Public
#  License as published by the Free Software Foundation; either
#  version 2.1 of the License, or (at your option) any later version.
#
#  The full text of the license can be found in the file LICENSE.md at
#  the top level directory of EdelweissFE.
#  ---------------------------------------------------------------------
# Created on Fri Sep 9 11:34:35 2022

# @author: Matthias Neuner

"""
A lagrangian multiplier based constraint used for constraining nodal values
of a node set to be equal.
"""

documentation = {
    "field": "The field this constraint acts on.",
    "component": "The component of the field.",
    "nSet": "The node set to be constrained.",
}

import numpy as np

from fe.config.phenomena import getFieldSize
from fe.utils.misc import convertLinesToStringDictionary
from fe.constraints.base.constraintbase import ConstraintBase


class Constraint(ConstraintBase):
    def __init__(self, name, definitionLines, model):

        definition = convertLinesToStringDictionary(definitionLines)

        theField = definition["field"]
        self.sizeField = getFieldSize(theField, model["domainSize"])
        self.component = int(definition["component"])
        self._name = name
<<<<<<< HEAD
        self._nodes = modelInfo["nodeSets"][definition["nSet"]].sortedByLabel()
=======
        self._nodes = model["nodeSets"][definition["nSet"]]
>>>>>>> 22f3dd88
        self.nNodes = len(self._nodes)
        self.nMultipliers = len(self._nodes) - 1

        self._nDof = self.sizeField * self.nNodes + self.nMultipliers

        self.index_master = self.component
        self.indices_slaves = slice(self.sizeField + self.component, self.sizeField * self.nNodes, self.sizeField)
        self.indices_multipliers = slice(self.sizeField * self.nNodes, self._nDof)

        self._fieldsOnNodes = [
            [
                theField,
            ]
        ] * self.nNodes

        self.active = True

    @property
    def nodes(self) -> list:
        return self._nodes

    @property
    def fieldsOnNodes(self) -> list:
        return self._fieldsOnNodes

    @property
    def nDof(self) -> int:
        return self._nDof

    def getNumberOfAdditionalNeededScalarVariables(self):
        return self.nNodes - 1

    def applyConstraint(self, U_np, dU, PExt, K, increment):

        if self.active == False:
            return

        val_master = U_np[self.index_master]
        vals_slaves = U_np[self.indices_slaves]
        multipliers = U_np[self.indices_multipliers]

        gs = vals_slaves - val_master

        PExt[self.index_master] -= -np.sum(multipliers)
        PExt[self.indices_slaves] -= multipliers
        PExt[self.indices_multipliers] -= gs

        K[self.index_master, self.indices_multipliers] += -1.0

        diag_sm = np.diag(K[self.indices_slaves, self.indices_multipliers])
        diag_sm.setflags(write=True)  # bug in numpy
        diag_sm[:] += 1.0

        K[self.indices_multipliers, self.index_master] = K[self.index_master, self.indices_multipliers].T
        K[self.indices_multipliers, self.indices_slaves] = K[self.indices_slaves, self.indices_multipliers].T<|MERGE_RESOLUTION|>--- conflicted
+++ resolved
@@ -56,11 +56,7 @@
         self.sizeField = getFieldSize(theField, model["domainSize"])
         self.component = int(definition["component"])
         self._name = name
-<<<<<<< HEAD
-        self._nodes = modelInfo["nodeSets"][definition["nSet"]].sortedByLabel()
-=======
-        self._nodes = model["nodeSets"][definition["nSet"]]
->>>>>>> 22f3dd88
+        self._nodes = model["nodeSets"][definition["nSet"]].sortedByLabel()
         self.nNodes = len(self._nodes)
         self.nMultipliers = len(self._nodes) - 1
 
