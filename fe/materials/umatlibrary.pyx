--- conflicted
+++ resolved
@@ -15,78 +15,8 @@
     # printing is not possible, as the GIL is usually released for parallel computing
     return False
 
-<<<<<<< HEAD
-cdef extern from "umatModLeon.h":
-    void umatModLeon(       double[],double[],double[],double&,double&,
-                            double&,double&,double[],double[],double&, 
-                            const double*,const double*,const double*,
-                            const double&,const double&,const double&,
-                            const double*,const double*,
-                            const char*,
-                            const int&,const int&,const int&,
-                            const int&,const double*,const int&,
-                            const double*,const double*,double&,
-                            const double&,const double*,const double*,
-                            const int&,const int&,const int&,const int&,
-                            const int*,const int&,const int)
-    
-cdef extern from "umatModLeonNonLocal.h":
-    void umatModLeonNonLocal(double[],double[],double[],double&,double&,
-                            double&,double&,double[],double[],double&, 
-                            const double*,const double*,const double*,
-                            const double&,const double&,const double&,
-                            const double*,const double*,
-                            const char*,
-                            const int&,const int&,const int&,
-                            const int&,const double*,const int&,
-                            const double*,const double*,double&,
-                            const double&,const double*,const double*,
-                            const int&,const int&,const int&,const int&,
-                            const int*,const int&,const int)
-    
-#cdef extern from "umatLinearElastic.h":
-#    void umatLinearElastic(double[],double[],double[],double&,double&,
-#                            double&,double&,double[],double[],double&, 
-#                            const double*,const double*,const double*,
-#                            const double&,const double&,const double&,
-#                            const double*,const double*,
-#                            const char*,
-#                            const int&,const int&,const int&,
-#                            const int&,const double*,const int&,
-#                            const double*,const double*,double&,
-#                            const double&,const double*,const double*,
-#                            const int&,const int&,const int&,const int&,
-#                            const int*,const int&,const int)
-        
-#cdef extern from "umatModLeonPS.h":
-#     void umatModLeonPS(     double[],double[],double[],double&,double&,
-#                             double&,double&,double[],double[],double&, 
-#                             const double*,const double*,const double*,
-#                             const double&,const double&,const double&,
-#                             const double*,const double*,
-#                             const char*,
-#                             const int&,const int&,const int&,
-#                             const int&,const double*,const int&,
-#                             const double*,const double*,double&,
-#                             const double&,const double*,const double*,
-#                             const int&,const int&,const int&,const int&,
-#                             const int*,const int&,const int)    
-
-cdef umatType getUmat(str name):
-    
-    if name == "modleon":
-        return umatModLeon
-#    if name == "linearelastic":
-#        return umatLinearElastic
-    # elif name == "modleonplanestress":
-        # return umatModLeonPS
-    elif name == "modleonnonlocal":
-        return umatModLeonNonLocal
-    
-=======
 cdef extern from "userLibrary.h" namespace "userLibrary":
     pUmatType getUmatByName(const string& name)
 
 cdef pUmatType getUmat(str name):
-    return getUmatByName(name.upper().encode('UTF-8'))
->>>>>>> d4665727
+    return getUmatByName(name.upper().encode('UTF-8'))